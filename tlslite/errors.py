--- conflicted
+++ resolved
@@ -15,26 +15,17 @@
 from .constants import AlertDescription, AlertLevel
 
 class BaseTLSException(Exception):
-<<<<<<< HEAD
-=======
-
->>>>>>> f3c2927b
+
     """Metaclass for TLS Lite exceptions.
 
     Look to L{TLSError} for exceptions that should be caught by tlslite
     consumers
     """
-<<<<<<< HEAD
+
     pass
 
 class TLSError(BaseTLSException):
-=======
-
-    pass
-
-class TLSError(BaseTLSException):
-
->>>>>>> f3c2927b
+
     """Base class for all TLS Lite exceptions."""
     
     def __str__(self):
@@ -200,31 +191,20 @@
     pass
 
 class TLSProtocolException(BaseTLSException):
-<<<<<<< HEAD
+
     """Exceptions used internally for handling errors in received messages"""
+
     pass
 
 class TLSIllegalParameterException(TLSProtocolException):
+
     """Parameters specified in message were incorrect or invalid"""
+
     pass
 
 class TLSRecordOverflow(TLSProtocolException):
+
     """The received record size was too big"""
-=======
-
-    """Exceptions used internally for handling errors in received messages"""
-
-    pass
-
-class TLSIllegalParameterException(TLSProtocolException):
-
-    """Parameters specified in message were incorrect or invalid"""
-
-    pass
-
-class TLSRecordOverflow(TLSProtocolException):
-
-    """The received record size was too big"""
 
     pass
 
@@ -238,5 +218,4 @@
 
     """Bad MAC (or padding in case of mac-then-encrypt)"""
 
->>>>>>> f3c2927b
     pass